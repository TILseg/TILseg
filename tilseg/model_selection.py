"""
Contains functions for selecting clustering
algorithms and their hyperparameters
"""
# System imports
from collections.abc import Sequence
import json
import itertools
from typing import Callable

# External imports
import matplotlib.pyplot as plt
import numpy as np
import sklearn.cluster
import sklearn.base
import sklearn.metrics
import scipy.stats
from PIL import Image

# pylint: disable=locally-disabled, too-many-arguments, too-many-locals


def find_elbow(data: np.array, r2_cutoff: float = 0.9) -> int:
    """
    Function to find the elbow of an inertia plot
    Parameters
    ----------
    data: Cluster and inertia data, first column is number of clusters,
        second column is the intertia (pr other metric)
    r2_cutoff: Cutoff for r2 score for the elbow, when the reamining data
        fits a linear regression line with
    Returns
    -------
    n_clusters: Ideal number of clusters based on elbow method
    """
    n_clusters = None
    for i in range(len(data)):
        # Create an array with data beyond the current elbow
        remaining = data[i:]
        # Find rvalue to asses how lienar this data is
        rvalue = scipy.stats.linregress(remaining[:, 0],
                                        remaining[:, 1]).rvalue
        if rvalue**2 > r2_cutoff:
            n_clusters = data[i, 0]
            break
    # This else is called only if the for loop fails to break
    else:
        raise ValueError("Unable to find elbow")
    return int(n_clusters)


def eval_km_elbow(data: np.array,
                  n_clusters: Sequence[int] = range(10),
                  r2_cutoff=0.9,
                  **kwargs) -> int:
    """
    Function to find ideal number of clusters for knn using
        inertia plots and elbow method
    Parameters
    ----------
    data: Data to cluster
    n_clusters: List of the number of clusters to try
    r2_cutoff: passed to find_elbow function
    **kwargs: Keyword arguments passed to skleanr.cluster.KMeans
    Returns
    -------
    n_clusters: The number of clusters identified by the elbow method
    """
    inertia = np.zeros((len(n_clusters), 2))
    for row, n_clusters_val in enumerate(n_clusters):
        kmeans = sklearn.cluster.KMeans(n_clusters=n_clusters_val,
                                        **kwargs)
        kmeans.fit(data)
        inertia[row, 0] = n_clusters_val
        inertia[row, 1] = kmeans.inertia_
    return find_elbow(inertia, r2_cutoff=r2_cutoff)


def eval_model_hyperparameters(data: np.array,
                               model: sklearn.base.ClusterMixin,
                               hyperparameters: Sequence[dict],
                               metric: Callable = sklearn.
                               metrics.silhouette_score,
                               metric_direction: str = "max",
                               full_return: bool = False,
                               verbose: bool = False,
                               **kwargs):
    """
    Function to find hyperparameters based on provided metric
    Parameters
    ----------
    data: Data to cluster
    model: Cluster class (not object or instance) used to
        evaluate the hyperparameters
    hyperparameters: Sequence (list) of dictionaries containing hyperparameters
        to test
    metric: Metric to use for scoring
    metric_direction: Determines whether greater or smaller scores are better
    full_return: whether to return all the scores, or just the best parameters
    verbose: whether a verbose output is desired
    **kwargs: Keyword arguments passed to sklearn metric function
    Returns
    -------
    hyperparameter:dict
     Dictionary with the hyperparameters
    or
    scores:dict
      Dictionary mapping the hyperparameters position in provided list
        to the silhouette coefficient
    """
    # Create a dictionary to hold the scores
    scores = {}
    # Iterate through the parameters
    # Must use count instead of parameters as dict key, as dict is unhashable
    for count, parameters in enumerate(hyperparameters):
        clusterer = model(**parameters)
        clusters = clusterer.fit_predict(data)
        if verbose:
            print(f"Hyperparameters: {parameters}",
                  f"clusters:{np.unique(clusters)}")
        # If there are not at least 2 clusters, the metric function
        # won't be able to find a score. If there are less than 2 clusters
        # skip this iteration of the loop
        if len(np.unique(clusters)) < 2:
            continue
        scores[count] = metric(data, clusters, **kwargs)
        if np.isnan(scores[count]):
            raise ValueError(f"Couldn't find Score for {parameters}")
    # If none of the hyperparameter sets were able to find at least 2 clusters,
    # raise exception
    if len(scores) < 1:
        raise ValueError("Unable to cluster with any of hyperparameter sets")
    if full_return:
        return scores
    if metric_direction in ["max", "maximum", "greater", "->", ">",
                            "right", "higher"]:
        max_val = np.NINF
        max_val_parameters = None
        for key, value in scores.items():
            if value > max_val:
                max_val = value
                max_val_parameters = key
        return hyperparameters[max_val_parameters]
    if metric_direction in ["min", "minimum", "less", "<-", "<",
                            "left", "lower"]:
        min_val = np.Inf
        min_val_parameters = None
        for key, value in scores.items():
            if value < min_val:
                min_val = value
                min_val_parameters = key
        return hyperparameters[min_val_parameters]
    return None


def eval_models(data: np.array,
                models: Sequence[sklearn.base.ClusterMixin],
                hyperparameters: Sequence[dict],
                metric: Callable = sklearn.metrics.silhouette_score,
                metric_direction: str = "max",
                full_return: bool = False,
                **kwargs):
    """
    Function to compare how well different models cluster data
    Parameters
    ----------
    data: np.array containing data for clustering
    models: Sequence (list) of models to evaluate
        (should be class, not object or instance)
    hyperparameters: Sequence of hyperparameters (dicts) to
        create the models to compare
    metric: Metric to evaluate the clustering methods with (function)
    metric_direction: Determines whether greater or smaller scores are better
    full_return: Whether to return dictionary of models: scores,
        or just best scoring model
    **kwargs: Keyword arguments passed to metric function
    Returns
    -------
    model: sklearn.base.ClusterMixin
        model which clusters the data beest according to the metric
    or
    model_dictionary: dict
        dictionary mapping models to scores
    """
    # Dicionary mapping model to score
    model_scores = {}
    if len(models) != len(hyperparameters):
        raise ValueError("Models and Hyperparameter list lengths must match")
    # Iterate through the models and find the scores
    for i, model in enumerate(models, start=0):
        # Create the clusterer object
        clusterer = model(**hyperparameters[i])
        # fit the clusterer to the data
        clusterer.fit(data)
        model_scores[clusterer] = metric(
            data, clusterer.fit_predict(data), **kwargs)
    if full_return:
        return model_scores
    if metric_direction in ["max", "maximum", "greater", "->", ">",
                            "right", "higher"]:
        max_val = np.NINF
        max_val_model = None
        for key, value in model_scores.items():
            if value > max_val:
                max_val = value
                max_val_model = key
        return max_val_model
    if metric_direction in ["min", "minimum", "less", "<-", "<",
                            "left", "lower"]:
        min_val = np.Inf
        min_val_model = None
        for key, value in model_scores.items():
            if value < min_val:
                min_val = value
                min_val_model = key
        return min_val_model
    raise ValueError("Invalid Metric Direction Specification")


def eval_models_dict(data: np.array,
                     model_parameter_dict: dict,
                     metric: Callable = sklearn.metrics.silhouette_score,
                     metric_direction: str = "max",
                     full_return: bool = False,
                     **kwargs):
    """
    Convinience method to take a model:hyperparameter dictionary,
        and call eval_models
    Parameters
    ----------
    data: np.array containing data for clustering
    model_parameter_dict: dict of model:parameters
    metric: Metric to evaluate the clustering methods with (function)
    metric_direction: Determines whether greater or smaller scores are better
    full_return: Whether to return dictionary of models: scores,
        or just best scoring model
    **kwargs: Keyword arguments passed to metric function
    Returns
    -------
    model: sklearn.base.ClusterMixin
        model which clusters the data beest according to the metric
    or
    model_dictionary: dict
        dictionary mapping models to scores
    """
    models = []
    hyperparameters = []
    for key, value in model_parameter_dict.items():
        models += [key]
        hyperparameters += [value]
    return eval_models(data,
                       models=models,
                       hyperparameters=hyperparameters,
                       metric=metric,
                       metric_direction=metric_direction,
                       full_return=full_return,
                       **kwargs)


def eval_models_silhouette_score(data: np.array,
                                 models: Sequence[sklearn.base.ClusterMixin],
                                 hyperparameters: Sequence[dict],
                                 full_return: bool = False,
                                 **kwargs):
    """
    Wrapper function for eval_models with silhouette_score
    Parameters
    ----------
    data: np.array containing data for clustering
    models: Sequence (list) of models to evaluate (should be class,
        not object or instance)
    hyperparameters: Sequence of hyperparameters (dicts)
        to create the models to compare
    full_return: Whether to return dictionary of models: scores,
        or just best scoring model
    **kwargs: Keyword arguments passed to metric function
    Returns
    -------
    model: sklearn.base.ClusterMixin
        model which clusters the data beest according to Silhouette Score
    or
    model_dictionary: dict
        dictionary mapping models to Silhouette Scores
    """
    return eval_models(data,
                       models,
                       hyperparameters,
                       metric=sklearn.metrics.silhouette_score,
                       metric_direction="max",
                       full_return=full_return,
                       **kwargs)


def eval_models_calinski_harabasz(data: np.array,
                                  models: Sequence[sklearn.base.ClusterMixin],
                                  hyperparameters: Sequence[dict],
                                  full_return: bool = False,
                                  **kwargs):
    """
    Wrapper function for eval_models with Calinski Harabasz Index
    Parameters
    ----------
    data: np.array containing data for clustering
    models: Sequence (list) of models to evaluate (should be class,
        not object or instance)
    hyperparameters: Sequence of hyperparameters (dicts)
        to create the models to compare
    full_return: Whether to return dictionary of models: scores,
        or just best scoring model
    **kwargs: Keyword arguments passed to metric function
    Returns
    -------
    model: sklearn.base.ClusterMixin
        model which clusters the data beest according to
        Calinski Harabasz index
    or
    model_dictionary: dict
        dictionary mapping models to Calinski Harabasz index
    """
    return eval_models(data,
                       models,
                       hyperparameters,
                       metric=sklearn.metrics.calinski_harabasz_score,
                       metric_direction="max",
                       full_return=full_return,
                       **kwargs)


def eval_models_davies_bouldin(data: np.array,
                               models: Sequence[sklearn.base.ClusterMixin],
                               hyperparameters: Sequence[dict],
                               full_return: bool = False,
                               **kwargs):
    """
    Wrapper function for eval_models with Davies Bouldin Index
    Parameters
    ----------
    data: np.array containing data for clustering
    models: Sequence (list) of models to evaluate (should be class,
        not object or instance)
    hyperparameters: Sequence of hyperparameters (dicts)
        to create the models to compare
    full_return: Whether to return dictionary of models: scores,
        or just best scoring model
    **kwargs: Keyword arguments passed to metric function
    Returns
    -------
    model: sklearn.base.ClusterMixin
        model which clusters the data beest according to Davies Bouldin Index
    or
    model_dictionary: dict
        dictionary mapping models to Davies Bouldin Index
    """
    return eval_models(data,
                       models,
                       hyperparameters,
                       metric=sklearn.metrics.davies_bouldin_score,
                       metric_direction="min",
                       full_return=full_return,
                       **kwargs)


def plot_inertia(data: np.array,
                 n_clusters: Sequence[int],
                 file_path,
                 mark_elbow: bool = False,
                 r2_cutoff: float = 0.9,
                 **kwargs
                 ):
    """
    Plots the inertia for each of the n_clusters in n_clusters argument
    Parameters
    ----------
    data: np.array containing data to cluster
    n_clusters: List of n_clusters to create the inertial plot for
    file_path: path of where to save the image of the plot,
        either string or pathlike object
    Returns
    -------
    matplotlib plot object
    """
    inertia = np.zeros((len(n_clusters), 2))
    for row, n_clusters_val in enumerate(n_clusters):
        kmeans = sklearn.cluster.KMeans(n_clusters=n_clusters_val, **kwargs)
        kmeans.fit(data)
        inertia[row, 0] = n_clusters_val
        inertia[row, 1] = kmeans.inertia_
    fig = plt.figure()
    axes = plt.axes()
    axes.plot(inertia[:, 0], inertia[:, 1], "o-b", label="inertia")
    axes.set_xlabel("Number of Clusters")
    axes.set_ylabel("Inertia")
    axes.set_title("Inertia Plot")
    if not mark_elbow:
        plt.savefig(file_path)
        return fig
    elbow_n_cluster = find_elbow(inertia, r2_cutoff=r2_cutoff)
    elbow_inertia = inertia[np.where(inertia == elbow_n_cluster)[0][0], 1]
    axes.scatter([elbow_n_cluster], [elbow_inertia],
                 s=256, c="red",
                 marker="X")
    plt.savefig(file_path)
    return fig


def opt_kmeans(data: np.array, n_clusters: list, **kwargs):
    """
    Function to optimize the number of clusters used by KMeans clustering,
    wrapper for consistant syntax
    Parameters
    ----------
    data (np.ndarray): np array containing pixel data to be clustered
    n_clusters_lsit: list of n_clusters to try
    **kwargs: Keyword args passed to metric
    Returns
    -------
    hyperparameter_dict (dict): dictionary with a "n_cluster" and
    optimized cluster number as the value
    """
<<<<<<< HEAD
        
=======
    
    img = Image.open(superpatch_path)
        numpy_img = np.array(img)
        numpy_img_reshape = np.float32(numpy_img.reshape((-1, 3))/255.)

>>>>>>> 8fceccde
    for i in n_clusters:
        if i < 1:
            raise ValueError("n_clusters must be at least 1")
        try:
            int(i)
        except ValueError as exc:
            raise ValueError(
                f"Couldn't Convert {i} to int") from exc

<<<<<<< HEAD
    opt_cluster = eval_km_elbow(data, n_clusters, **kwargs)
    hyperparameter_dict = {'n_clusters': opt_cluster}

=======
        opt_cluster = eval_km_elbow(data, n_clusters, **kwargs)
        hyperparameter_dict = {'n_clusters': opt_clusters, 'metric': 'cosine'}
>>>>>>> 8fceccde
    return hyperparameter_dict


def opt_dbscan(data: np.array,
               eps: list,
               min_samples: list,
               metric: str = "silhouette",
               verbose: bool = False,
               **kwargs):
    """
    Function to optimize the eps hyperparameter for DBSCAN
    Parameters
    ----------
    data: np array containing pixel data to be clustered
    eps_list: list of eps values to try
    metric: string with name of metric to use
    verbose: whether a verbose output is desired
    **kwargs: keyword args passed to metric
    Returns
    -------
    hyperparameters: dict of "eps":optimized eps value
    """
    if metric in ["silhouette", "s", "Silhouette",
                  "silhouette-score", "Silhouette-Score",
                  "Silhouette-score", "silhouette score",
                  "Silhouette score", "Silhouette Score"]:
        metric_class = sklearn.metrics.silhouette_score
        metric_direction = "higher"
    elif metric in ["Davies Bouldin", "Davies-Bouldin",
                    "davies-bouldin", "db", "DB", ]:
        metric_class = sklearn.metrics.davies_bouldin_score
        metric_direction = "lower"
    elif metric in ["Calinski Harabasz", "calinski-harabasz",
                    "Calinski-Harabasz", "ch", "CH"]:
        metric_class = sklearn.metrics.calinski_harabasz_score
        metric_direction = "higher"
    hyperparameters_list = []
    for count, eps_value in enumerate(eps):
        hyp_dict = {"eps": eps_value, "min_samples": min_samples[count]}
        hyp_dict.update(kwargs)
        hyperparameters_list += [hyp_dict]
    model = sklearn.cluster.DBSCAN
    result = eval_model_hyperparameters(
        data=data,
        model=model,
        hyperparameters=hyperparameters_list,
        metric=metric_class,
        metric_direction=metric_direction,
        full_return=False,
        verbose=verbose,
        **kwargs)
    return result

# def opt_mean_shift(data: np.array,
#                 bandwidth: list,
#                 seeds: list,
#                 metric: str = "silhouette",
#                 verbose: bool = False,
#                 **kwargs):
#     if len(bandwidth) != len(seeds):
#         raise ValueError("Argument lists must be the same length")
#     if metric in ["silhouette", "s", "Silhouette",
#                   "silhouette-score", "Silhouette-Score",
#                   "Silhouette-score", "silhouette score",
#                   "Silhouette score", "Silhouette Score"]:
#         metric_class = sklearn.metrics.silhouette_score
#         metric_direction = "higher"
#     elif metric in ["Davies Bouldin",
#                     "Davies-Bouldin",
#                     "davies-bouldin",
#                     "db",
#                     "DB"]:
#         metric_class = sklearn.metrics.davies_bouldin_score
#         metric_direction = "lower"
#     elif metric in ["Calinski Harabasz",
#                     "calinski-harabasz",
#                     "Calinski-Harabasz",
#                     "ch",
#                     "CH"]:
#         metric_class = sklearn.metrics.calinski_harabasz_score
#         metric_direction = "higher"
#     hyperparameters_list = []
#     for i, bandwidth_value in enumerate(bandwidth):
#         hyp_dict = {
#             "bandwidth": bandwidth_value,
#             "seeds": seeds[i],
#         }
#         hyp_dict.update(kwargs)
#         hyperparameters_list += [hyp_dict]
#     model = sklearn.cluster.MeanShift
#     return eval_model_hyperparameters(
#         data=data,
#         model=model,
#         hyperparameters=hyperparameters_list,
#         metric=metric_class,
#         metric_direction=metric_direction,
#         full_return=False,
#         verbose=verbose,
#         **kwargs)
    
def opt_birch(data: np.array,
              threshold: list,
              branching_factor: list,
              n_clusters: list,
              metric: str = "silhouette",
              verbose: bool = False,
              **kwargs):
    """
    Function to optimize the eps hyperparameter for DBSCAN
    Parameters
    ----------
    data: np array containing pixel data to be clustered
    eps_list: list of eps values to try
    metric: string with name of metric to use
    **kwargs: keyword args passed to metric
    Returns
    -------
    hyperparameters: dict containing the optimized hyperparameters
    """
    if len(threshold) != len(branching_factor):
        raise ValueError("Argument lists must be the same length")
    if len(threshold) != len(n_clusters):
        raise ValueError("Argument lists must be the same length")
    if len(branching_factor) != len(n_clusters):
        raise ValueError("Argument lists must be the same lenght")
    if metric in ["silhouette", "s", "Silhouette",
                  "silhouette-score", "Silhouette-Score",
                  "Silhouette-score", "silhouette score",
                  "Silhouette score", "Silhouette Score"]:
        metric_class = sklearn.metrics.silhouette_score
        metric_direction = "higher"
    elif metric in ["Davies Bouldin",
                    "Davies-Bouldin",
                    "davies-bouldin",
                    "db",
                    "DB"]:
        metric_class = sklearn.metrics.davies_bouldin_score
        metric_direction = "lower"
    elif metric in ["Calinski Harabasz",
                    "calinski-harabasz",
                    "Calinski-Harabasz",
                    "ch",
                    "CH"]:
        metric_class = sklearn.metrics.calinski_harabasz_score
        metric_direction = "higher"
    hyperparameters_list = []
    for i, threshold_value in enumerate(threshold):
        hyp_dict = {
            "threshold": threshold_value,
            "branching_factor": branching_factor[i],
            "n_clusters": n_clusters[i]
        }
        hyp_dict.update(kwargs)
        hyperparameters_list += [hyp_dict]
    model = sklearn.cluster.Birch
    return eval_model_hyperparameters(
        data=data,
        model=model,
        hyperparameters=hyperparameters_list,
        metric=metric_class,
        metric_direction=metric_direction,
        full_return=False,
        verbose=verbose,
        **kwargs)


def opt_optics(data: np.array,
               min_samples: list,
               max_eps: list,
               metric: str = "silhouette",
               verbose: bool = False,
               **kwargs):
    """
    Function to optimize the eps hyperparameter for OPTICS
    Parameters
    ----------
    data: np array containing pixel data to be clustered
    min_samples: list of min_samples values to try
    max_eps: list of max_eps values to try
    metric: string with name of metric to use
    verbose: whether a verbose output is desired
    **kwargs: keyword args passed to metric
    Returns
    -------
    eps: optimized eps value
    """
    if len(min_samples) != len(max_eps):
        raise ValueError("Argument lists must be the same length")
    if metric in ["silhouette", "s", "Silhouette",
                  "silhouette-score", "Silhouette-Score",
                  "Silhouette-score", "silhouette score",
                  "Silhouette score", "Silhouette Score"]:
        metric_class = sklearn.metrics.silhouette_score
        metric_direction = "higher"
    elif metric in ["Davies Bouldin",
                    "Davies-Bouldin",
                    "davies-bouldin",
                    "db",
                    "DB"]:
        metric_class = sklearn.metrics.davies_bouldin_score
        metric_direction = "lower"
    elif metric in ["Calinski Harabasz",
                    "calinski-harabasz",
                    "Calinski-Harabasz",
                    "ch",
                    "CH"]:
        metric_class = sklearn.metrics.calinski_harabasz_score
        metric_direction = "higher"
    hyperparameters_list = []
    for i, min_samples_val in enumerate(min_samples):
        hyp_dict = {
            "min_samples": min_samples_val,
            "max_eps": max_eps[i]
        }
        hyp_dict.update(kwargs)
        hyperparameters_list += [hyp_dict]
    model = sklearn.cluster.OPTICS
    return eval_model_hyperparameters(
        data=data,
        model=model, hyperparameters=hyperparameters_list,
        metric=metric_class,
        metric_direction=metric_direction,
        verbose=verbose,
        **kwargs)


def sample_patch(data: np.array, sample: int) -> np.array:
    """
    Take a sample of the patch to speed up hyperparameter tuning
    Parameters
    ----------
    data: numpy array to sample rows from
    sample: int representing number of rows in returned array
    Returns
    -------
    sampled_array: numpy array with the rows sampled from data
    """
    try:
        sample = int(sample)
    except ValueError as exc:
        raise ValueError(
            f"Unable to coerce {sample} to int") from exc
    return data[
        np.random.choice(list(range(len(data))), sample,
                         replace=False).astype(int), :]


def generate_hyperparameter_combinations(hyperparameter_dict: dict) -> dict:
    """
    Generate a dicionary of hyperparameter:list with all combinations of
    provided hyperparameters dictionaries
    Parameters
    ----------
    hyperparameter_dict: dict of hyperparameter: list of values
    Returns
    -------
    dict of hyperparameter: list of values, but with all combinations of
    the values of the hyperparameters
    """
    return_dict = {}
    keys = list(hyperparameter_dict.keys())
    for key in keys:
        return_dict[key] = []
    dict_values = [hyperparameter_dict[i] for i in keys]
    for combintation in itertools.product(*dict_values):
        for i, key in enumerate(keys):
            return_dict[key] += [combintation[i]]
    return return_dict


def read_json_hyperparameters(file_path: str) -> dict:
    """
    Function to read a json file containing hyperparameters
    Parameters
    ----------
    file_path: path to the json file
    Returns
    -------
    hyperparameters: dict with the hyperparameters
    """
    with open(file_path, "r", encoding="utf-8") as file:
        hyperparameters = json.load(file)
    for key, value in hyperparameters.items():
        if value in ["np.inf", "inf", "Inf", "INF"]:
            hyperparameters[key] = np.inf
        elif value in ["None", "none", "NaN", "NA", "Na"]:
            hyperparameters[key] = None
    return hyperparameters<|MERGE_RESOLUTION|>--- conflicted
+++ resolved
@@ -417,15 +417,6 @@
     hyperparameter_dict (dict): dictionary with a "n_cluster" and
     optimized cluster number as the value
     """
-<<<<<<< HEAD
-        
-=======
-    
-    img = Image.open(superpatch_path)
-        numpy_img = np.array(img)
-        numpy_img_reshape = np.float32(numpy_img.reshape((-1, 3))/255.)
-
->>>>>>> 8fceccde
     for i in n_clusters:
         if i < 1:
             raise ValueError("n_clusters must be at least 1")
@@ -435,14 +426,9 @@
             raise ValueError(
                 f"Couldn't Convert {i} to int") from exc
 
-<<<<<<< HEAD
     opt_cluster = eval_km_elbow(data, n_clusters, **kwargs)
     hyperparameter_dict = {'n_clusters': opt_cluster}
-
-=======
-        opt_cluster = eval_km_elbow(data, n_clusters, **kwargs)
-        hyperparameter_dict = {'n_clusters': opt_clusters, 'metric': 'cosine'}
->>>>>>> 8fceccde
+    
     return hyperparameter_dict
 
 
